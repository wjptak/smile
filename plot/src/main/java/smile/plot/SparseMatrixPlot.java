--- conflicted
+++ resolved
@@ -116,17 +116,7 @@
 
         // In case of outliers, we use 1% and 99% quantiles as lower and
         // upper limits instead of min and max.
-<<<<<<< HEAD
-        double[] values = new double[sparse.length()];
-        int i = 0;
-        for (double z : sparse.values()) {
-            if (!Double.isNaN(z)) {
-                values[i++] = z;
-            }
-        }
-=======
         double[] values = sparse.nonzeros().mapToDouble(entry -> entry.value).filter(x -> !Double.isNaN(x)).toArray();
->>>>>>> e3ed02e8
 
         if (values.length == 0) {
             throw new IllegalArgumentException("Sparse matrix has no non-zero values");
